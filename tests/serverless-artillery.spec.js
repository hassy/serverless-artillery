--- conflicted
+++ resolved
@@ -66,14 +66,9 @@
 
   describe('run actions', () => {
     it('must use Serverless invoke command', (done) => {
-<<<<<<< HEAD
+      const newScriptPath = path.join(process.cwd(), 'lib', 'lambda', scriptPath);
       slsart.invoke({
-        script: scriptPath,
-=======
-      const newScriptPath = path.join(process.cwd(), 'lib', 'lambda', scriptPath);
-      slsart.run({
         script: newScriptPath,
->>>>>>> fe98445b
       })
       .then(() => {
         expect(serverlessMocks.length).to.equal(1);
