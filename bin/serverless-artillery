--- conflicted
+++ resolved
@@ -21,13 +21,8 @@
   })
   .global('D', 'V')
   .command('deploy', 'Deploy a default version of the function that will execute your Artillery scripts.', {})
-<<<<<<< HEAD
   .command('invoke', 'Invoke your function with your Artillery script.  Will prefer a script given by `-s` over a ' +
-    '`script.[yml|json]` in the current directory over the default script.',
-=======
-  .command('run', 'Run your Artillery script.  Will prefer a script given by `-s` over a `script.[yml|json]` in ' +
-    'the current directory over the preexisting default script.',
->>>>>>> fe98445b
+    '`script.[yml|json]` in the current directory over the preexisting default script.',
   {
     s: {
       alias: 'script',
@@ -65,8 +60,8 @@
       requiresArg: true,
       type: 'number',
     },
-    out: {
-      alias: 'o',
+    o: {
+      alias: 'out',
       description: 'The file to output the generated script in to.',
       requiresArg: true,
       type: 'string',
