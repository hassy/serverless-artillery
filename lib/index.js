'use strict';

const fs = require('fs');
const path = require('path');
const yaml = require('yaml');
const Serverless = require('./serverless-fx');

/**
 * Helper function that, given a path, returns true if it's a file.
 * @param {string} - path - location to check if file exists
 * @returns {boolean} - true if file exists, false otherwise
 */
function fileExists(filePath) {
  try {
    return fs.lstatSync(filePath).isFile();
  } catch (ex) {
    return false;
  }
}

function copyFile(source, dest) {
  fs.writeFileSync(dest, fs.readFileSync(source, { encoding: 'utf8' }));
}

function readScript(options) {
  const scriptFilenameLower = options.script.toLowerCase();
  const isYamlFile = scriptFilenameLower.endsWith('.yml') || scriptFilenameLower.endsWith('.yaml');
  const fileContents = fs.readFileSync(path.join(__dirname, 'lambda', options.script), { encoding: 'utf8' });

  if (isYamlFile) {
    return yaml.eval(fileContents);
  } else {
    return JSON.parse(fileContents);
  }
}

/**
 * Checks working directory for service config, otherwise uses default.
 * @returns {string} - path to service config
 */
function findServicePath() {
  const localServerlessPath = path.join(process.cwd(), 'serverless.yml');

  if (fileExists(localServerlessPath)) {
    return process.cwd();
  } else {
    // use the default serverless.yml in project
    return path.join(__dirname, 'lambda');
  }
}

/**
 * Copy the test script into the lambda directory.
 * @param {Object} options - options.script may contain path to test script
 */
function copyTestScript(options) {
  const isAbsolutePath = path.isAbsolute(options.script);
  const localScriptPath = path.join(process.cwd(), options.script);
  const scriptFilename = path.basename(localScriptPath);
  const projectServicePath = findServicePath();

  if (isAbsolutePath && fileExists(options.script)) {
    // script refers to absolute path.
    copyFile(options.script, path.join(projectServicePath, scriptFilename));
  } else if (fileExists(localScriptPath)) {
    // Copy the test script into the lambda directory to run, and set the script name
    copyFile(localScriptPath, path.join(projectServicePath, scriptFilename));
  } else if (options.script === 'script.yml') {
    // Otherwise use the default script. Restore from backup, in case it's been overwritten by user.
    const servicePathBackup = path.join(projectServicePath, 'script.backup.yml');
    const servicePathScript = path.join(projectServicePath, 'script.yml');
    copyFile(servicePathBackup, servicePathScript);
  } else {
    // User must have provided a non-default script,
    //  but was not found in either absolute or relative path.
    throw new Error(`Requested test script '${options.script}' was not found.`);
  }
}

/**
 * Invokes the Serverless code to perform a give task. Expects process.argv to
 * contain CLI parameters to pass to SLS.
 */
<<<<<<< HEAD
function serverlessRunner(startingMessage, completeMessage) {
  const serverless = new Serverless({
    interactive: false,
    servicePath: findServicePath(),
  });

  serverless.init()
    .then(() => {
      console.log(startingMessage);
      return serverless.run();
    })
    .then((/* result */) => {
      // TODO: Why is result undefined? How to get results from SLS, otherwise?
      console.log(completeMessage);
    })
    .catch((ex) => {
      console.error(ex);
    });
=======
function serverlessRunner() {
    const serverless  = new Serverless({
        interactive: false,
        servicePath: findServicePath()
    });

    return serverless.init()
        .then(() => {
            return serverless.run();
        })
        .then((result) => {
            // TODO: Why is result undefined? How to get results from SLS, otherwise?
            // If not, then we should remove this block.
        })
        .catch((ex) => {
            console.error(ex);
        });
>>>>>>> 21998a1e
}

/**
 * Read the length, width and other script properties.
 * @returns {{length: (*|number), width: (*|number), maxChunkRequestsPerSecond: number}}
 */
function testScriptExtent(options) {
  // eslint-disable-next-line import/no-dynamic-require, global-require
  const handler = require(path.join(__dirname, 'lambda', 'handler'));
  const script = readScript(options);

  return {
    length: handler.impl.scriptLength(script),
    width: handler.impl.scriptWidth(script),
    maxChunkRequestsPerSecond: handler.impl.getSettings(script).maxChunkRequestsPerSecond,
  };
}

/**
 * Interrogates the test script in the light of the handler's settings to determine
 * if the test execution will be handled by a single Lambda.
 * @returns {boolean} true if only a single Lambda will be invoked.
 */
function isSingleLambdaExecution(options) {
  const scriptExtent = testScriptExtent(options);

  return scriptExtent.length < 60 * 1.5 && scriptExtent.width < scriptExtent.maxChunkRequestsPerSecond;
}

/**
 * Reads the test script and returns the duration of the test in seconds.
 * @returns {number}
 */
function calculateTestScriptDuration(options) {
  return testScriptExtent(options).width;
}

module.exports = {
<<<<<<< HEAD
  /**
   * Upload lambda to AWS
   * @param {Object} options - CLI options
   */
  deploy: (options) => {
    process.argv = [null, null, 'deploy', '-f', options.func];
    serverlessRunner('Deploying Lambda to AWS...', 'Deploy complete.');
  },
  /**
   * Invoke testing lambda
   * @param {Object} options - CLI options
   */
  run: (options) => {
    let completeMessage = 'Test Lambda complete.';

    copyTestScript(options);

    process.argv = [null, null, 'invoke', '-f', options.func, '-d', '-p', options.script];

    if (!isSingleLambdaExecution(options)) {
      const testDuration = calculateTestScriptDuration(options);

      process.argv.push('-i');
      process.argv.push('Event');

      completeMessage = `Test Lambda started. Test will be completed in ${testDuration} seconds.`;
    }

    // On the one hand, we'd like a response from the HTTP request to show to the user.
    // But, there are known timing issues when invoking the auto-scaling lambda.
    serverlessRunner(`Invoking test Lambda with script ${options.script} ...`, completeMessage);
  },
  /**
   * Remove Lambda from AWS
   * @param {Object} options - CLI options
   */
  cleanup: (options) => {
    process.argv = [null, null, 'remove', '-f', options.func];
    serverlessRunner('Removing Lambda from AWS...', 'Removal complete.');
  },
  /**
   * Copy example script.yml to current working directory.
   */
  script: (options) => {
    const rampToProperty = options.rampTo ? `rampTo: ${options.rampTo}` : '';
    const newScript = `---
=======
    /**
     * Upload lambda to AWS
     * @param {Object} options - CLI options
     */
    deploy: function(options) {
        process.argv = [null, null, 'deploy', '-f', options.func];

        console.log('Deploying Lambda to AWS...');

        return serverlessRunner()
            .then(() => {
                console.log('Deploy complete.');
            });
    },
    /**
     * Invoke testing lambda
     * @param {Object} options - CLI options
     */
    run: function(options) {
        let completeMessage = 'Test Lambda complete.';

        copyTestScript(options);

        process.argv = [null, null, 'invoke', '-f', options.func, '-d', '-p', options.script];

        if (!isSingleLambdaExecution(options)) {
            let testDuration = calculateTestScriptDuration(options);

            process.argv.push('-i');
            process.argv.push('Event');

            completeMessage = `Test Lambda started. Test will be completed in ${testDuration} seconds.`;
        }

        console.log(`Invoking test Lambda with script ${options.script} ...`);

        // On the one hand, we'd like a response from the HTTP request to show to the user.
        // But, there are known timing issues when invoking the auto-scaling lambda.
        return serverlessRunner()
            .then(() => {
                console.log(completeMessage);
            });
    },
    /**
     * Remove Lambda from AWS
     * @param {Object} options - CLI options
     */
    cleanup: function(options) {
        process.argv = [null, null, 'remove', '-f', options.func];

        console.log('Removing Lambda from AWS...');

        return serverlessRunner()
            .then(() => {
                console.log('Removal complete.');
            });
    },
    /**
     * Copy example script.yml to current working directory.
     */
    script: function(options) {
        const rampToProperty = options.rampTo ? `rampTo: ${options.rampTo}` : '',
              newScript = `---
>>>>>>> 21998a1e
  config:
    phases:
      -
        duration: ${options.duration}
        arrivalRate: ${options.rate}
        ${rampToProperty}
  scenarios:
    -
      flow:
        -
          get:
            url: "${options.endpoint}"
        
        `;
    console.log(newScript);
  },
  /**
   * Copy files necessary to allow user to customize the testing Lambda.
   */
  customize: () => {
    const lambdaFilesToCopy = [
      { source: 'serverless.yml' },
      { source: 'handler.js' },
      { source: 'package.json' },
      { source: 'script.backup.yml', dest: 'script.yml' },
    ];

    lambdaFilesToCopy.forEach((fileInfo) => {
      const destPath = path.join(process.cwd(), fileInfo.dest || fileInfo.source);

      if (fileExists(destPath)) {
        throw new Error(`Conflict copying file to ${destPath}. No files copied.`);
      }
    });

    lambdaFilesToCopy.forEach((fileInfo) => {
      const dest = fileInfo.dest || fileInfo.source;
      const sourcePath = path.join(__dirname, 'lambda', fileInfo.source);
      const destPath = path.join(process.cwd(), dest);

      if (!fileExists(destPath)) {
        copyFile(sourcePath, destPath);
      }
    });
  },
};<|MERGE_RESOLUTION|>--- conflicted
+++ resolved
@@ -81,44 +81,23 @@
  * Invokes the Serverless code to perform a give task. Expects process.argv to
  * contain CLI parameters to pass to SLS.
  */
-<<<<<<< HEAD
-function serverlessRunner(startingMessage, completeMessage) {
+function serverlessRunner() {
   const serverless = new Serverless({
     interactive: false,
     servicePath: findServicePath(),
   });
 
-  serverless.init()
+  return serverless.init()
     .then(() => {
-      console.log(startingMessage);
       return serverless.run();
     })
     .then((/* result */) => {
       // TODO: Why is result undefined? How to get results from SLS, otherwise?
-      console.log(completeMessage);
+      // If not, then we should remove this block.
     })
     .catch((ex) => {
       console.error(ex);
     });
-=======
-function serverlessRunner() {
-    const serverless  = new Serverless({
-        interactive: false,
-        servicePath: findServicePath()
-    });
-
-    return serverless.init()
-        .then(() => {
-            return serverless.run();
-        })
-        .then((result) => {
-            // TODO: Why is result undefined? How to get results from SLS, otherwise?
-            // If not, then we should remove this block.
-        })
-        .catch((ex) => {
-            console.error(ex);
-        });
->>>>>>> 21998a1e
 }
 
 /**
@@ -157,14 +136,18 @@
 }
 
 module.exports = {
-<<<<<<< HEAD
   /**
    * Upload lambda to AWS
    * @param {Object} options - CLI options
    */
   deploy: (options) => {
     process.argv = [null, null, 'deploy', '-f', options.func];
-    serverlessRunner('Deploying Lambda to AWS...', 'Deploy complete.');
+
+    console.log('Deploying Lambda to AWS...');
+
+    return serverlessRunner().then(() => {
+      console.log('Deploy complete.');
+    });
   },
   /**
    * Invoke testing lambda
@@ -186,9 +169,13 @@
       completeMessage = `Test Lambda started. Test will be completed in ${testDuration} seconds.`;
     }
 
+    console.log(`Invoking test Lambda with script ${options.script} ...`);
+
     // On the one hand, we'd like a response from the HTTP request to show to the user.
     // But, there are known timing issues when invoking the auto-scaling lambda.
-    serverlessRunner(`Invoking test Lambda with script ${options.script} ...`, completeMessage);
+    return serverlessRunner().then(() => {
+      console.log(completeMessage)
+    });
   },
   /**
    * Remove Lambda from AWS
@@ -196,7 +183,12 @@
    */
   cleanup: (options) => {
     process.argv = [null, null, 'remove', '-f', options.func];
-    serverlessRunner('Removing Lambda from AWS...', 'Removal complete.');
+
+    console.log('Removing Lambda from AWS...');
+
+    return serverlessRunner().then(() => {
+      console.log('Removal complete.');
+    });
   },
   /**
    * Copy example script.yml to current working directory.
@@ -204,71 +196,6 @@
   script: (options) => {
     const rampToProperty = options.rampTo ? `rampTo: ${options.rampTo}` : '';
     const newScript = `---
-=======
-    /**
-     * Upload lambda to AWS
-     * @param {Object} options - CLI options
-     */
-    deploy: function(options) {
-        process.argv = [null, null, 'deploy', '-f', options.func];
-
-        console.log('Deploying Lambda to AWS...');
-
-        return serverlessRunner()
-            .then(() => {
-                console.log('Deploy complete.');
-            });
-    },
-    /**
-     * Invoke testing lambda
-     * @param {Object} options - CLI options
-     */
-    run: function(options) {
-        let completeMessage = 'Test Lambda complete.';
-
-        copyTestScript(options);
-
-        process.argv = [null, null, 'invoke', '-f', options.func, '-d', '-p', options.script];
-
-        if (!isSingleLambdaExecution(options)) {
-            let testDuration = calculateTestScriptDuration(options);
-
-            process.argv.push('-i');
-            process.argv.push('Event');
-
-            completeMessage = `Test Lambda started. Test will be completed in ${testDuration} seconds.`;
-        }
-
-        console.log(`Invoking test Lambda with script ${options.script} ...`);
-
-        // On the one hand, we'd like a response from the HTTP request to show to the user.
-        // But, there are known timing issues when invoking the auto-scaling lambda.
-        return serverlessRunner()
-            .then(() => {
-                console.log(completeMessage);
-            });
-    },
-    /**
-     * Remove Lambda from AWS
-     * @param {Object} options - CLI options
-     */
-    cleanup: function(options) {
-        process.argv = [null, null, 'remove', '-f', options.func];
-
-        console.log('Removing Lambda from AWS...');
-
-        return serverlessRunner()
-            .then(() => {
-                console.log('Removal complete.');
-            });
-    },
-    /**
-     * Copy example script.yml to current working directory.
-     */
-    script: function(options) {
-        const rampToProperty = options.rampTo ? `rampTo: ${options.rampTo}` : '',
-              newScript = `---
->>>>>>> 21998a1e
   config:
     phases:
       -
